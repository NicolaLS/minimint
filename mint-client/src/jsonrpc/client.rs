--- conflicted
+++ resolved
@@ -50,55 +50,23 @@
         }
     }
     #[allow(dead_code)]
-<<<<<<< HEAD
-    pub async fn get_info<T: serde::Serialize>(&self) -> Result<APIResponse, Option<RpcError>> {
-=======
     pub async fn get_info(&self) -> Result<APIResponse, Option<RpcError>> {
->>>>>>> 0ba959a6
         self.call(Request::standard("info", Some(NO_BATCH_DEFAULT)))
             .await
     }
     #[allow(dead_code)]
-<<<<<<< HEAD
-    pub async fn get_pending<T: serde::Serialize>(&self) -> Result<APIResponse, Option<RpcError>> {
-=======
     pub async fn get_pending(&self) -> Result<APIResponse, Option<RpcError>> {
->>>>>>> 0ba959a6
         self.call(Request::standard("pending", Some(NO_BATCH_DEFAULT)))
             .await
     }
     #[allow(dead_code)]
-<<<<<<< HEAD
-    pub async fn get_events<T: serde::Serialize>(
-        &self,
-        params: u64,
-    ) -> Result<APIResponse, Option<RpcError>> {
-=======
     pub async fn get_events(&self, params: u64) -> Result<APIResponse, Option<RpcError>> {
->>>>>>> 0ba959a6
         self.call(Request::standard_with_params(
             "events",
             params,
             Some(NO_BATCH_DEFAULT),
         ))
         .await
-<<<<<<< HEAD
-    }
-    #[allow(dead_code)]
-    pub async fn get_new_pegin_address<T: serde::Serialize>(
-        &self,
-    ) -> Result<APIResponse, Option<RpcError>> {
-        self.call(Request::standard("pegin_address", Some(NO_BATCH_DEFAULT)))
-            .await
-    }
-    #[allow(dead_code)]
-    pub async fn peg_in<T: serde::Serialize>(
-        &self,
-        params: PegInReq,
-    ) -> Result<APIResponse, Option<RpcError>> {
-        self.call(Request::standard_with_params(
-            "pegin",
-=======
     }
     #[allow(dead_code)]
     pub async fn get_new_pegin_address(&self) -> Result<APIResponse, Option<RpcError>> {
@@ -118,46 +86,25 @@
     pub async fn peg_out(&self, params: PegOutReq) -> Result<APIResponse, Option<RpcError>> {
         self.call(Request::standard_with_params(
             "pegout",
->>>>>>> 0ba959a6
             params,
             Some(NO_BATCH_DEFAULT),
         ))
         .await
     }
     #[allow(dead_code)]
-<<<<<<< HEAD
-    pub async fn peg_out<T: serde::Serialize>(
-        &self,
-        params: PegOutReq,
-    ) -> Result<APIResponse, Option<RpcError>> {
-        self.call(Request::standard_with_params(
-            "pegout",
-            params,
-=======
     pub async fn spend(&self, params: Amount) -> Result<APIResponse, Option<RpcError>> {
         self.call(Request::standard_with_params(
             "spend",
             params.milli_sat,
->>>>>>> 0ba959a6
             Some(NO_BATCH_DEFAULT),
         ))
         .await
     }
     #[allow(dead_code)]
-<<<<<<< HEAD
-    pub async fn spend<T: serde::Serialize>(
-        &self,
-        params: Amount,
-    ) -> Result<APIResponse, Option<RpcError>> {
-        self.call(Request::standard_with_params(
-            "spend",
-            params.milli_sat,
-=======
     pub async fn lnpay(&self, params: InvoiceReq) -> Result<APIResponse, Option<RpcError>> {
         self.call(Request::standard_with_params(
             "lnpay",
             params,
->>>>>>> 0ba959a6
             Some(NO_BATCH_DEFAULT),
         ))
         .await
@@ -165,21 +112,12 @@
     #[allow(dead_code)]
     pub async fn reissue(
         &self,
-<<<<<<< HEAD
-        params: InvoiceReq,
-    ) -> Result<APIResponse, Option<RpcError>> {
-        self.call(Request::standard_with_params(
-            "lnpay",
-            params,
-            Some(NO_BATCH_DEFAULT),
-=======
         params: Coins<SpendableCoin>,
     ) -> Result<APIResponse, Option<RpcError>> {
         self.call(Request::standard_with_params(
             "reissue",
             params,
             Option::<()>::None,
->>>>>>> 0ba959a6
         ))
         .await
     }
@@ -191,21 +129,6 @@
         self.call(Request::standard_with_params(
             "reissue",
             params,
-<<<<<<< HEAD
-            Option::<()>::None,
-        ))
-        .await
-    }
-    #[allow(dead_code)]
-    pub async fn reissue_validate<T: serde::Serialize>(
-        &self,
-        params: Coins<SpendableCoin>,
-    ) -> Result<APIResponse, Option<RpcError>> {
-        self.call(Request::standard_with_params(
-            "reissue",
-            params,
-=======
->>>>>>> 0ba959a6
             Some(NO_BATCH_DEFAULT),
         ))
         .await
